# forms.py
<<<<<<< HEAD
# Version: 1.2.23
# Note: Allow zero values for scoreboard timing settings with InputRequired.
=======
# Version: 1.2.22
# Note: Added scoreboard timing fields to ScoreboardSettingsForm. Compatible with app.py (1.2.114), incentive_service.py (1.2.31), settings.html (1.3.1), incentive.html (1.3.2), script.js (1.2.97), init_db.py (1.2.5).
>>>>>>> a4ef0e1b

from flask_wtf import FlaskForm
from wtforms import StringField, PasswordField, IntegerField, SelectField, SubmitField, TextAreaField, SelectMultipleField, FloatField
from wtforms.validators import DataRequired, InputRequired, NumberRange, Length, Optional

class LogoutForm(FlaskForm):
    submit = SubmitField('Logout')

class AdminLoginForm(FlaskForm):
    username = StringField('Username', validators=[DataRequired(), Length(min=1, max=50)])
    password = PasswordField('Password', validators=[DataRequired()])
    submit = SubmitField('Login')

class StartVotingForm(FlaskForm):
    username = StringField('Username', validators=[DataRequired(), Length(min=1, max=50)])
    password = PasswordField('Password', validators=[DataRequired()])
    submit = SubmitField('Start Voting')

class PauseVotingForm(FlaskForm):
    submit = SubmitField('Pause Voting')

class CloseVotingForm(FlaskForm):
    password = PasswordField('Admin Password', validators=[DataRequired()])
    submit = SubmitField('Close Voting')

class ResetScoresForm(FlaskForm):
    submit = SubmitField('Reset All Scores')

class VoteForm(FlaskForm):
    initials = StringField('Your Initials', validators=[DataRequired(), Length(min=2, max=10)])
    submit = SubmitField('Submit Votes')

class AddEmployeeForm(FlaskForm):
    name = StringField('Name', validators=[DataRequired(), Length(min=1, max=100)])
    initials = StringField('Initials', validators=[DataRequired(), Length(min=2, max=10)])
    role = SelectField('Role', validators=[DataRequired()], choices=[])
    submit = SubmitField('Add Employee')

class AdjustPointsForm(FlaskForm):
    employee_id = SelectField('Employee', validators=[DataRequired()], choices=[])
    points = IntegerField('Points', validators=[DataRequired(), NumberRange(min=-100, max=100)])
    reason = StringField('Reason', validators=[DataRequired(), Length(min=1, max=200)])
    notes = TextAreaField('Notes', validators=[Length(max=500)])
    submit = SubmitField('Adjust Points')

class AddRuleForm(FlaskForm):
    description = StringField('Description', validators=[DataRequired(), Length(min=1, max=200)])
    points = IntegerField('Points', validators=[DataRequired(), NumberRange(min=-100, max=100)])
    details = TextAreaField('Details', validators=[Length(max=500)])
    submit = SubmitField('Add Rule')

class EditRuleForm(FlaskForm):
    old_description = StringField('Old Description', validators=[DataRequired(), Length(min=1, max=200)])
    new_description = StringField('New Description', validators=[DataRequired(), Length(min=1, max=200)])
    points = IntegerField('Points', validators=[DataRequired(), NumberRange(min=-100, max=100)])
    details = TextAreaField('Details', validators=[Length(max=500)])
    submit = SubmitField('Edit Rule')

class RemoveRuleForm(FlaskForm):
    description = StringField('Description', validators=[DataRequired(), Length(min=1, max=200)])
    submit = SubmitField('Remove')

class EditEmployeeForm(FlaskForm):
    employee_id = SelectField('Employee', validators=[DataRequired()], choices=[])
    name = StringField('New Name', validators=[DataRequired(), Length(min=1, max=100)])
    role = SelectField('New Role', validators=[DataRequired()], choices=[])
    submit = SubmitField('Edit Employee')

class RetireEmployeeForm(FlaskForm):
    employee_id = SelectField('Employee', validators=[DataRequired()], choices=[])
    submit = SubmitField('Retire')

class ReactivateEmployeeForm(FlaskForm):
    employee_id = SelectField('Employee', validators=[DataRequired()], choices=[])
    submit = SubmitField('Reactivate')

class DeleteEmployeeForm(FlaskForm):
    employee_id = SelectField('Employee', validators=[DataRequired()], choices=[])
    submit = SubmitField('Delete Forever')

class UpdatePotForm(FlaskForm):
    sales_dollars = IntegerField('Sales Dollars', validators=[DataRequired(), NumberRange(min=0)])
    bonus_percent = FloatField('Bonus % of Sales Amount', validators=[DataRequired(), NumberRange(min=0, max=100)])
    submit = SubmitField('Update Pot')

class UpdatePriorYearSalesForm(FlaskForm):
    prior_year_sales = IntegerField('Prior Year Sales Dollars', validators=[DataRequired(), NumberRange(min=0)])
    submit = SubmitField('Update Prior Year Sales')

class SetPointDecayForm(FlaskForm):
    role_name = SelectField('Role', validators=[DataRequired()])
    points = IntegerField('Points to Deduct Daily', validators=[DataRequired(), NumberRange(min=0)])
    days = SelectMultipleField('Days to Trigger', choices=[
        ('Monday', 'Monday'), ('Tuesday', 'Tuesday'), ('Wednesday', 'Wednesday'),
        ('Thursday', 'Thursday'), ('Friday', 'Friday'), ('Saturday', 'Saturday'),
        ('Sunday', 'Sunday')
    ], validators=[Optional()], coerce=str)
    submit = SubmitField('Set Point Decay')

class UpdateAdminForm(FlaskForm):
    old_username = SelectField('Current Username', validators=[DataRequired()], choices=[])
    new_username = StringField('New Username', validators=[DataRequired(), Length(min=1, max=50)])
    new_password = PasswordField('New Password', validators=[DataRequired()])
    submit = SubmitField('Update Admin')

class AddRoleForm(FlaskForm):
    role_name = StringField('Role Name', validators=[DataRequired(), Length(min=1, max=50)])
    percentage = IntegerField('Percentage', validators=[DataRequired(), NumberRange(min=0, max=100)])
    submit = SubmitField('Add Role')

class EditRoleForm(FlaskForm):
    old_role_name = StringField('Old Role Name', validators=[DataRequired(), Length(min=1, max=50)])
    new_role_name = StringField('New Role Name', validators=[DataRequired(), Length(min=1, max=50)])
    percentage = FloatField('Percentage', validators=[Optional(), NumberRange(min=0, max=100)])
    submit = SubmitField('Edit')

class RemoveRoleForm(FlaskForm):
    role_name = StringField('Role Name', validators=[DataRequired(), Length(min=1, max=50)])
    submit = SubmitField('Remove')

class MasterResetForm(FlaskForm):
    password = PasswordField('Master Password', validators=[DataRequired()])
    submit = SubmitField('Reset All Voting and History')

class FeedbackForm(FlaskForm):
    comment = TextAreaField('Comment', validators=[DataRequired(), Length(min=1, max=1000)])
    initials = StringField('Initials', validators=[Length(max=10)])
    submit = SubmitField('Submit Feedback')

class VotingThresholdsForm(FlaskForm):
    pos_threshold_1 = IntegerField('Positive Threshold 1 (%)', validators=[DataRequired(), NumberRange(min=0, max=100)])
    pos_points_1 = IntegerField('Positive Points 1', validators=[DataRequired(), NumberRange(min=0, max=100)])
    pos_threshold_2 = IntegerField('Positive Threshold 2 (%)', validators=[DataRequired(), NumberRange(min=0, max=100)])
    pos_points_2 = IntegerField('Positive Points 2', validators=[DataRequired(), NumberRange(min=0, max=100)])
    pos_threshold_3 = IntegerField('Positive Threshold 3 (%)', validators=[DataRequired(), NumberRange(min=0, max=100)])
    pos_points_3 = IntegerField('Positive Points 3', validators=[DataRequired(), NumberRange(min=0, max=100)])
    neg_threshold_1 = IntegerField('Negative Threshold 1 (%)', validators=[DataRequired(), NumberRange(min=0, max=100)])
    neg_points_1 = IntegerField('Negative Points 1', validators=[DataRequired(), NumberRange(min=-100, max=0)])
    neg_threshold_2 = IntegerField('Negative Threshold 2 (%)', validators=[DataRequired(), NumberRange(min=0, max=100)])
    neg_points_2 = IntegerField('Negative Points 2', validators=[DataRequired(), NumberRange(min=-100, max=0)])
    neg_threshold_3 = IntegerField('Negative Threshold 3 (%)', validators=[DataRequired(), NumberRange(min=0, max=100)])
    neg_points_3 = IntegerField('Negative Points 3', validators=[DataRequired(), NumberRange(min=-100, max=0)])
    submit = SubmitField('Update Voting Thresholds')

class VoteLimitsForm(FlaskForm):
    max_total_votes = IntegerField('Max Total Votes', validators=[DataRequired(), NumberRange(min=0, max=100)])
    max_plus_votes = IntegerField('Max Positive Votes', validators=[DataRequired(), NumberRange(min=0, max=100)])
    max_minus_votes = IntegerField('Max Negative Votes', validators=[DataRequired(), NumberRange(min=0, max=100)])
    submit = SubmitField('Update Vote Limits')

class ScoreboardSettingsForm(FlaskForm):
    money_threshold = IntegerField('In The Money Threshold', validators=[InputRequired(), NumberRange(min=0, max=1000)])
    top_color = StringField('Top Color', validators=[DataRequired()])
    mid_color = StringField('Middle Color', validators=[DataRequired()])
    bottom_color = StringField('Bottom Color', validators=[DataRequired()])
    spin_duration = IntegerField('Spin Duration (s)', validators=[DataRequired(), NumberRange(min=1, max=3600)])
<<<<<<< HEAD
    spin_iterations = IntegerField('Spin Iterations (0=infinite)', validators=[InputRequired(), NumberRange(min=0, max=1000)])
    spin_pause = IntegerField('Spin Pause (s)', validators=[InputRequired(), NumberRange(min=0, max=3600)])
=======
    spin_iterations = IntegerField('Spin Iterations (0=infinite)', validators=[DataRequired(), NumberRange(min=0, max=1000)])
    spin_pause = IntegerField('Spin Pause (s)', validators=[DataRequired(), NumberRange(min=0, max=3600)])
>>>>>>> a4ef0e1b
    refresh_interval = IntegerField('Refresh Interval (s)', validators=[DataRequired(), NumberRange(min=1, max=3600)])
    submit = SubmitField('Update Scoreboard Settings')

class QuickAdjustForm(FlaskForm):
    employee_id = SelectField('Employee', validators=[DataRequired()], choices=[])
    points = IntegerField('Points', validators=[DataRequired(), NumberRange(min=-100, max=100)])
    reason = StringField('Reason', validators=[DataRequired(), Length(min=1, max=200)])
    notes = TextAreaField('Notes', validators=[Length(max=500)])
    username = StringField('Username', validators=[Optional(), Length(min=1, max=50)])
    password = PasswordField('Password', validators=[Optional()])
    submit = SubmitField('Adjust Points')<|MERGE_RESOLUTION|>--- conflicted
+++ resolved
@@ -1,11 +1,7 @@
 # forms.py
-<<<<<<< HEAD
 # Version: 1.2.23
 # Note: Allow zero values for scoreboard timing settings with InputRequired.
-=======
-# Version: 1.2.22
-# Note: Added scoreboard timing fields to ScoreboardSettingsForm. Compatible with app.py (1.2.114), incentive_service.py (1.2.31), settings.html (1.3.1), incentive.html (1.3.2), script.js (1.2.97), init_db.py (1.2.5).
->>>>>>> a4ef0e1b
+
 
 from flask_wtf import FlaskForm
 from wtforms import StringField, PasswordField, IntegerField, SelectField, SubmitField, TextAreaField, SelectMultipleField, FloatField
@@ -162,13 +158,9 @@
     mid_color = StringField('Middle Color', validators=[DataRequired()])
     bottom_color = StringField('Bottom Color', validators=[DataRequired()])
     spin_duration = IntegerField('Spin Duration (s)', validators=[DataRequired(), NumberRange(min=1, max=3600)])
-<<<<<<< HEAD
     spin_iterations = IntegerField('Spin Iterations (0=infinite)', validators=[InputRequired(), NumberRange(min=0, max=1000)])
     spin_pause = IntegerField('Spin Pause (s)', validators=[InputRequired(), NumberRange(min=0, max=3600)])
-=======
-    spin_iterations = IntegerField('Spin Iterations (0=infinite)', validators=[DataRequired(), NumberRange(min=0, max=1000)])
-    spin_pause = IntegerField('Spin Pause (s)', validators=[DataRequired(), NumberRange(min=0, max=3600)])
->>>>>>> a4ef0e1b
+
     refresh_interval = IntegerField('Refresh Interval (s)', validators=[DataRequired(), NumberRange(min=1, max=3600)])
     submit = SubmitField('Update Scoreboard Settings')
 
