# forms.py
# Version: 1.2.23
# Note: Allow zero values for scoreboard timing settings with InputRequired.

from flask_wtf import FlaskForm
from wtforms import StringField, PasswordField, IntegerField, SelectField, SubmitField, TextAreaField, SelectMultipleField, FloatField
from wtforms.validators import DataRequired, InputRequired, NumberRange, Length, Optional

class LogoutForm(FlaskForm):
    submit = SubmitField('Logout')

class AdminLoginForm(FlaskForm):
    username = StringField('Username', validators=[DataRequired(), Length(min=1, max=50)])
    password = PasswordField('Password', validators=[DataRequired()])
    submit = SubmitField('Login')

class StartVotingForm(FlaskForm):
    username = StringField('Username', validators=[DataRequired(), Length(min=1, max=50)])
    password = PasswordField('Password', validators=[DataRequired()])
    submit = SubmitField('Start Voting')

class PauseVotingForm(FlaskForm):
    submit = SubmitField('Pause Voting')

class CloseVotingForm(FlaskForm):
    password = PasswordField('Admin Password', validators=[DataRequired()])
    submit = SubmitField('Close Voting')

class ResetScoresForm(FlaskForm):
    submit = SubmitField('Reset All Scores')

class VoteForm(FlaskForm):
    initials = StringField('Your Initials', validators=[DataRequired(), Length(min=2, max=10)])
    submit = SubmitField('Submit Votes')

class AddEmployeeForm(FlaskForm):
    name = StringField('Name', validators=[DataRequired(), Length(min=1, max=100)])
    initials = StringField('Initials', validators=[DataRequired(), Length(min=2, max=10)])
    role = SelectField('Role', validators=[DataRequired()], choices=[])
    pin = PasswordField('PIN (4-6 digits)', validators=[DataRequired(), Length(min=4, max=6)])
    submit = SubmitField('Add Employee')

class AdjustPointsForm(FlaskForm):
    employee_id = SelectField('Employee', validators=[DataRequired()], choices=[])
    points = IntegerField('Points', validators=[DataRequired(), NumberRange(min=-100, max=100)])
    reason = StringField('Reason', validators=[DataRequired(), Length(min=1, max=200)])
    notes = TextAreaField('Notes', validators=[Length(max=500)])
    submit = SubmitField('Adjust Points')

class AddRuleForm(FlaskForm):
    description = StringField('Description', validators=[DataRequired(), Length(min=1, max=200)])
    points = IntegerField('Points', validators=[DataRequired(), NumberRange(min=-100, max=100)])
    details = TextAreaField('Details', validators=[Length(max=500)])
    submit = SubmitField('Add Rule')

class EditRuleForm(FlaskForm):
    old_description = StringField('Old Description', validators=[DataRequired(), Length(min=1, max=200)])
    new_description = StringField('New Description', validators=[DataRequired(), Length(min=1, max=200)])
    points = IntegerField('Points', validators=[DataRequired(), NumberRange(min=-100, max=100)])
    details = TextAreaField('Details', validators=[Length(max=500)])
    submit = SubmitField('Edit Rule')

class RemoveRuleForm(FlaskForm):
    description = StringField('Description', validators=[DataRequired(), Length(min=1, max=200)])
    submit = SubmitField('Remove')

class EditEmployeeForm(FlaskForm):
    employee_id = SelectField('Employee', validators=[DataRequired()], choices=[])
    name = StringField('New Name', validators=[DataRequired(), Length(min=1, max=100)])
    role = SelectField('New Role', validators=[DataRequired()], choices=[])
    pin = PasswordField('PIN (4-6 digits)', validators=[DataRequired(), Length(min=4, max=6)])
    submit = SubmitField('Edit Employee')

class RetireEmployeeForm(FlaskForm):
    employee_id = SelectField('Employee', validators=[DataRequired()], choices=[])
    submit = SubmitField('Retire')

class ReactivateEmployeeForm(FlaskForm):
    employee_id = SelectField('Employee', validators=[DataRequired()], choices=[])
    submit = SubmitField('Reactivate')

class DeleteEmployeeForm(FlaskForm):
    employee_id = SelectField('Employee', validators=[DataRequired()], choices=[])
    submit = SubmitField('Delete Forever')

class UpdatePotForm(FlaskForm):
    sales_dollars = IntegerField('Sales Dollars', validators=[DataRequired(), NumberRange(min=0)])
    bonus_percent = FloatField('Bonus % of Sales Amount', validators=[DataRequired(), NumberRange(min=0, max=100)])
    submit = SubmitField('Update Pot')

class UpdatePriorYearSalesForm(FlaskForm):
    prior_year_sales = IntegerField('Prior Year Sales Dollars', validators=[DataRequired(), NumberRange(min=0)])
    submit = SubmitField('Update Prior Year Sales')

class SetPointDecayForm(FlaskForm):
    role_name = SelectField('Role', validators=[DataRequired()])
    points = IntegerField('Points to Deduct Daily', validators=[DataRequired(), NumberRange(min=0)])
    days = SelectMultipleField('Days to Trigger', choices=[
        ('Monday', 'Monday'), ('Tuesday', 'Tuesday'), ('Wednesday', 'Wednesday'),
        ('Thursday', 'Thursday'), ('Friday', 'Friday'), ('Saturday', 'Saturday'),
        ('Sunday', 'Sunday')
    ], validators=[Optional()], coerce=str)
    submit = SubmitField('Set Point Decay')

class UpdateAdminForm(FlaskForm):
    old_username = SelectField('Current Username', validators=[DataRequired()], choices=[])
    new_username = StringField('New Username', validators=[DataRequired(), Length(min=1, max=50)])
    new_password = PasswordField('New Password', validators=[DataRequired()])
    submit = SubmitField('Update Admin')

class AddRoleForm(FlaskForm):
    role_name = StringField('Role Name', validators=[DataRequired(), Length(min=1, max=50)])
    percentage = IntegerField('Percentage', validators=[DataRequired(), NumberRange(min=0, max=100)])
    submit = SubmitField('Add Role')

class EditRoleForm(FlaskForm):
    old_role_name = StringField('Old Role Name', validators=[DataRequired(), Length(min=1, max=50)])
    new_role_name = StringField('New Role Name', validators=[DataRequired(), Length(min=1, max=50)])
    percentage = FloatField('Percentage', validators=[Optional(), NumberRange(min=0, max=100)])
    submit = SubmitField('Edit')

class RemoveRoleForm(FlaskForm):
    role_name = StringField('Role Name', validators=[DataRequired(), Length(min=1, max=50)])
    submit = SubmitField('Remove')

class MasterResetForm(FlaskForm):
    password = PasswordField('Master Password', validators=[DataRequired()])
    submit = SubmitField('Reset All Voting and History')

class FeedbackForm(FlaskForm):
    comment = TextAreaField('Comment', validators=[DataRequired(), Length(min=1, max=1000)])
    initials = StringField('Initials', validators=[Length(max=10)])
    submit = SubmitField('Submit Feedback')

class VotingThresholdsForm(FlaskForm):
    pos_threshold_1 = IntegerField('Positive Threshold 1 (%)', validators=[DataRequired(), NumberRange(min=0, max=100)])
    pos_points_1 = IntegerField('Positive Points 1', validators=[DataRequired(), NumberRange(min=0, max=100)])
    pos_threshold_2 = IntegerField('Positive Threshold 2 (%)', validators=[DataRequired(), NumberRange(min=0, max=100)])
    pos_points_2 = IntegerField('Positive Points 2', validators=[DataRequired(), NumberRange(min=0, max=100)])
    pos_threshold_3 = IntegerField('Positive Threshold 3 (%)', validators=[DataRequired(), NumberRange(min=0, max=100)])
    pos_points_3 = IntegerField('Positive Points 3', validators=[DataRequired(), NumberRange(min=0, max=100)])
    neg_threshold_1 = IntegerField('Negative Threshold 1 (%)', validators=[DataRequired(), NumberRange(min=0, max=100)])
    neg_points_1 = IntegerField('Negative Points 1', validators=[DataRequired(), NumberRange(min=-100, max=0)])
    neg_threshold_2 = IntegerField('Negative Threshold 2 (%)', validators=[DataRequired(), NumberRange(min=0, max=100)])
    neg_points_2 = IntegerField('Negative Points 2', validators=[DataRequired(), NumberRange(min=-100, max=0)])
    neg_threshold_3 = IntegerField('Negative Threshold 3 (%)', validators=[DataRequired(), NumberRange(min=0, max=100)])
    neg_points_3 = IntegerField('Negative Points 3', validators=[DataRequired(), NumberRange(min=-100, max=0)])
    submit = SubmitField('Update Voting Thresholds')

class VoteLimitsForm(FlaskForm):
    max_total_votes = IntegerField('Max Total Votes', validators=[DataRequired(), NumberRange(min=0, max=100)])
    max_plus_votes = IntegerField('Max Positive Votes', validators=[DataRequired(), NumberRange(min=0, max=100)])
    max_minus_votes = IntegerField('Max Negative Votes', validators=[DataRequired(), NumberRange(min=0, max=100)])
    submit = SubmitField('Update Vote Limits')

class ScoreboardSettingsForm(FlaskForm):
    money_threshold = IntegerField('In The Money Threshold', validators=[InputRequired(), NumberRange(min=0, max=1000)])
    top_color = StringField('Top Color', validators=[DataRequired()])
    mid_color = StringField('Middle Color', validators=[DataRequired()])
    bottom_color = StringField('Bottom Color', validators=[DataRequired()])
    reel_color = StringField('Reel Color', validators=[DataRequired()])
    spin_duration = IntegerField('Spin Duration (s)', validators=[InputRequired(), NumberRange(min=0, max=3600)])
    spin_iterations = IntegerField('Spin Iterations (0=infinite)', validators=[InputRequired(), NumberRange(min=0, max=1000)])
    spin_pause = IntegerField('Spin Pause (s)', validators=[InputRequired(), NumberRange(min=0, max=3600)])
    spin_delay = IntegerField('Spin Start Delay (s)', validators=[InputRequired(), NumberRange(min=0, max=3600)])
    refresh_interval = IntegerField('Refresh Interval (s)', validators=[DataRequired(), NumberRange(min=1, max=3600)])
    submit = SubmitField('Update Scoreboard Settings')

class QuickAdjustForm(FlaskForm):
    employee_id = SelectField('Employee', validators=[DataRequired()], choices=[])
    points = IntegerField('Points', validators=[DataRequired(), NumberRange(min=-100, max=100)])
    reason = StringField('Reason', validators=[DataRequired(), Length(min=1, max=200)])
    notes = TextAreaField('Notes', validators=[Length(max=500)])
    username = StringField('Username', validators=[Optional(), Length(min=1, max=50)])
    password = PasswordField('Password', validators=[Optional()])
    submit = SubmitField('Adjust Points')


class AwardGameForm(FlaskForm):
    employee_id = SelectField('Employee', validators=[DataRequired()], choices=[])
    game_type = SelectField('Game Type', validators=[DataRequired()], choices=[('slot', 'Slot'), ('scratch', 'Scratch-Off'), ('roulette', 'Roulette')])
    submit = SubmitField('Award Game')


class PlayGameForm(FlaskForm):
    pin = PasswordField('Enter PIN', validators=[DataRequired(), Length(min=4, max=6)])
    game_id = StringField('Game ID', validators=[DataRequired()])
    submit = SubmitField('Play')


class MiniGameSettingsForm(FlaskForm):
    award_chance_points = IntegerField('Award % on Points', validators=[DataRequired(), NumberRange(min=0, max=100)])
    award_chance_vote = IntegerField('Award % on Vote', validators=[DataRequired(), NumberRange(min=0, max=100)])
    points_amount = IntegerField('Points Prize Amount', validators=[DataRequired()])
    points_chance = IntegerField('Points Prize Chance', validators=[DataRequired(), NumberRange(min=0, max=100)])
    prize1_desc = StringField('Prize 1 Description', validators=[Optional(), Length(max=100)])
    prize1_value = FloatField('Prize 1 Value', validators=[Optional()])
    prize1_chance = IntegerField('Prize 1 Chance', validators=[Optional(), NumberRange(min=0, max=100)])
    prize2_desc = StringField('Prize 2 Description', validators=[Optional(), Length(max=100)])
    prize2_value = FloatField('Prize 2 Value', validators=[Optional()])
    prize2_chance = IntegerField('Prize 2 Chance', validators=[Optional(), NumberRange(min=0, max=100)])
    prize3_desc = StringField('Prize 3 Description', validators=[Optional(), Length(max=100)])
    prize3_value = FloatField('Prize 3 Value', validators=[Optional()])
    prize3_chance = IntegerField('Prize 3 Chance', validators=[Optional(), NumberRange(min=0, max=100)])
<<<<<<< HEAD
    submit = SubmitField('Save Mini-Game Settings')


class EmployeeLoginForm(FlaskForm):
    employee_id = IntegerField('Employee ID', validators=[DataRequired()])
    pin = PasswordField('PIN', validators=[DataRequired(), Length(min=4, max=6)])
    submit = SubmitField('Access')


class ChangePinForm(FlaskForm):
    current_pin = PasswordField('Current PIN', validators=[DataRequired(), Length(min=4, max=6)])
    new_pin = PasswordField('New PIN', validators=[DataRequired(), Length(min=4, max=6)])
    submit = SubmitField('Change PIN')
=======
    submit = SubmitField('Save Mini-Game Settings')
>>>>>>> 711b1afd
<|MERGE_RESOLUTION|>--- conflicted
+++ resolved
@@ -202,7 +202,6 @@
     prize3_desc = StringField('Prize 3 Description', validators=[Optional(), Length(max=100)])
     prize3_value = FloatField('Prize 3 Value', validators=[Optional()])
     prize3_chance = IntegerField('Prize 3 Chance', validators=[Optional(), NumberRange(min=0, max=100)])
-<<<<<<< HEAD
     submit = SubmitField('Save Mini-Game Settings')
 
 
@@ -216,6 +215,3 @@
     current_pin = PasswordField('Current PIN', validators=[DataRequired(), Length(min=4, max=6)])
     new_pin = PasswordField('New PIN', validators=[DataRequired(), Length(min=4, max=6)])
     submit = SubmitField('Change PIN')
-=======
-    submit = SubmitField('Save Mini-Game Settings')
->>>>>>> 711b1afd
