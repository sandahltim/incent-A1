{% extends "base.html" %}
{% import "macros.html" as macros %}
{# incentive.html #}
{# Version: 1.3.4 #}
{# Note: Added confetti bursts for top scores, particle effects in background, and explosive animations on quick adjusts. #}

{% block head %}
    <canvas id="particleCanvas" class="confetti-container"></canvas>
{% endblock %}

{% block content %}
    {% with messages = get_flashed_messages(with_categories=true) %}
        {% if messages %}
            {% for category, message in messages %}
                <div class="alert alert-{{ category }} alert-dismissible fade show" role="alert">
                    {{ message|safe }}
                    <button type="button" class="btn-close" data-bs-dismiss="alert" aria-label="Close"></button>
                </div>
            {% endfor %}
        {% endif %}
    {% endwith %}

    <h1 class="casino-banner">{{ site_name }} Trial Incentive Jackpot!</h1>

    <!-- Top Performer Marquee -->
    {% if scoreboard and scoreboard|length > 0 %}
        {% set top_performer = scoreboard|sort(attribute='score', reverse=True)|first %}
        <div class="top-performer-marquee">
            🎰 JACKPOT ALERT! {{ top_performer.name }} Leads with {{ top_performer.score }} Points! 🎰
        </div>
    {% endif %}

    <div class="container casino-table">
        <h2 class="text-center">Scoreboard</h2>
        <table class="table table-striped table-hover" id="scoreboardTable">
            <thead>
                <tr>
                    <th>ID</th>
                    <th>Name</th>
                    <th>Score</th>
                    <th>Role</th>
                    <th>Payout ($)</th>
                    {% if session.admin_id %}<th>Actions</th>{% endif %}
                </tr>
            </thead>
            <tbody>
                {% for emp in scoreboard %}
                    <tr class="scoreboard-row {{ 'top-performer' if loop.first else 'encouraging-row' if emp.score < 50 else '' }}" data-confetti="{% if loop.first %}true{% endif %}">
                        <td>{{ emp.employee_id }}</td>
                        <td>{{ emp.name }}</td>
                        <td class="score-cell">{{ emp.score }}
                            {% if loop.first %}
                                <span class="strobing-effect">🎉</span>
                            {% elif emp.score < 50 %}
                                <span class="coin-animation">💰</span>
                            {% endif %}
                        </td>
                        <td>{{ emp.role|capitalize }}</td>
                        <td>{% set role_key = role_key_map.get(emp.role|capitalize, emp.role.lower().replace(' ', '_')) %}{{ (emp.score * pot_info[role_key + '_point_value']|round(4))|round(2) if emp.score >= 50 else 0 }}</td>
                        {% if session.admin_id %}
                            <td>
                                <button class="quick-adjust-btn" data-points="5" data-reason="Bonus" data-employee="{{ emp.employee_id }}">+5</button>
                                <button class="quick-adjust-btn" data-points="-5" data-reason="Penalty" data-employee="{{ emp.employee_id }}">-5</button>
                            </td>
                        {% endif %}
                    </tr>
                {% endfor %}
            </tbody>
        </table>
    </div>

    {% if voting_active %}
        <div class="container casino-table">
            <h2 class="text-center">Cast Your Vote</h2>
            <form id="checkInitialsForm" action="{{ url_for('show_incentive') }}" method="POST">
                {{ macros.render_csrf_token(id='vote_initials_csrf_token') }}
                {{ macros.render_field('', id='voterInitials', label_text='Your Initials', class='form-control', required=True, value='') }}
                {{ macros.render_submit_button('Check Initials', id='checkInitialsBtn', class='btn btn-success') }}
            </form>
            <form id="voteForm" action="{{ url_for('show_incentive') }}" method="POST" onsubmit="return playSlotAnimation(event)" style="display: none;">
                {{ macros.render_csrf_token(id='vote_csrf_token') }}
                <input type="hidden" id="hiddenInitials" name="initials" value="">
                <input type="hidden" id="max_plus_votes" value="{{ max_plus_votes }}">
                <input type="hidden" id="max_minus_votes" value="{{ max_minus_votes }}">
                <input type="hidden" id="max_total_votes" value="{{ max_total_votes }}">
                <table class="table table-striped table-hover">
                    <thead>
                        <tr>
                            <th>ID</th>
                            <th>Name</th>
                            <th>Vote</th>
                        </tr>
                    </thead>
                    <tbody>
                        {% for emp in scoreboard %}
                            <tr>
                                <td>{{ emp.employee_id }}</td>
                                <td>{{ emp.name }}</td>
                                <td>
                                    <input type="radio" name="vote_{{ emp.employee_id }}" value="1" class="vote-option"> +1
                                    <input type="radio" name="vote_{{ emp.employee_id }}" value="0" class="vote-option" checked> 0
                                    <input type="radio" name="vote_{{ emp.employee_id }}" value="-1" class="vote-option"> -1
                                </td>
                            </tr>
                        {% endfor %}
                    </tbody>
                </table>
                {{ macros.render_submit_button('Submit Votes', class='btn btn-primary slot-trigger') }}
            </form>
        </div>
    {% else %}
        <div class="container casino-table">
            <h2 class="text-center">Voting is Closed</h2>
            <p class="text-center">Please wait for the next voting session to begin. Keep spinning those reels! 💰</p>
        </div>
    {% endif %}

    <div class="container casino-table">
        <h2 class="text-center">Point Conditions</h2>
        {% set half = (rules|length + 1) // 2 %}
        <div class="row">
            <div class="col-md-6">
                {% for rule in rules[:half] %}
                    <div class="rule-item quick-adjust-link" data-points="{{ rule.points }}" data-reason="{{ rule.description }}">
                        {{ rule.description }} ({{ rule.points }} points)
                        {% if rule.details %}
                            <span class="tooltip" data-bs-toggle="tooltip" data-bs-title="{{ rule.details }}">?</span>
                        {% endif %}
                    </div>
                {% endfor %}
            </div>
            <div class="col-md-6">
                {% for rule in rules[half:] %}
                    <div class="rule-item quick-adjust-link" data-points="{{ rule.points }}" data-reason="{{ rule.description }}">
                        {{ rule.description }} ({{ rule.points }} points)
                        {% if rule.details %}
                            <span class="tooltip" data-bs-toggle="tooltip" data-bs-title="{{ rule.details }}">?</span>
                        {% endif %}
                    </div>
                {% endfor %}
            </div>
        </div>
    </div>

    <div class="container casino-table">
        <div class="row">
            <div class="col-md-6">
                <h2 class="text-center">Current Pot</h2>
                <div class="pot-box">
                    Sales: ${{ pot_info.sales_dollars|round(2) }}<br>
                    Bonus %: {{ pot_info.bonus_percent|round(1) }}%<br>
                    Total Pot: ${{ (pot_info.sales_dollars * pot_info.bonus_percent / 100)|round(2) }}
                </div>
            </div>
            <div class="col-md-6">
                <h2 class="text-center">Prior Year</h2>
                <div class="pot-box">
                    Sales: ${{ pot_info.prior_year_sales|round(2) }}<br>
                    Bonus %: {{ pot_info.bonus_percent|round(1) }}%<br>
                    Total Pot: ${{ (pot_info.prior_year_sales * pot_info.bonus_percent / 100)|round(2) }}
                </div>
            </div>
        </div>
    </div>

<<<<<<< HEAD
    <div class="modal" id="quickAdjustModal" tabindex="-1" aria-hidden="true" data-bs-backdrop="static" data-bs-keyboard="false">
        <div class="modal-dialog modal-dialog-centered">
=======
    <div class="modal fade" id="quickAdjustModal" tabindex="-1" aria-hidden="true">
        <div class="modal-dialog">
>>>>>>> 0e44455b
            <div class="modal-content quick-adjust-modal">
                <div class="modal-header">
                    <h5 class="modal-title">Quick Adjust Points</h5>
                    <button type="button" class="btn-close" data-bs-dismiss="modal" aria-label="Close"></button>
                </div>
                <form id="adjustPointsForm" action="{{ url_for('admin_quick_adjust_points') }}" method="POST">
                    <div class="modal-body">
                        {{ macros.render_csrf_token(id='adjust_csrf_token') }}
                        {{ macros.render_select_field(adjust_form.employee_id, id='quick_adjust_employee_id', label_text='Employee', options=employee_options, selected_value='', class='form-control') }}
                        {{ macros.render_field(adjust_form.points, id='quick_adjust_points', label_text='Points', class='form-control', type='number', required=True, value=adjust_form.points.data if adjust_form.points.data else '') }}
                        {{ macros.render_select_field(adjust_form.reason, id='quick_adjust_reason', label_text='Reason', options=reason_options, selected_value=adjust_form.reason.data if adjust_form.reason.data else 'Other', class='form-control') }}
                        {{ macros.render_field(adjust_form.notes, id='quick_adjust_notes', label_text='Notes', class='form-control', type='textarea', value=adjust_form.notes.data if adjust_form.notes.data else '') }}
                        {% if not is_admin %}
                            {{ macros.render_field(adjust_form.username, id='quick_adjust_username', label_text='Username', class='form-control', required=True, value=adjust_form.username.data if adjust_form.username.data else '') }}
                            {{ macros.render_field(adjust_form.password, id='quick_adjust_password', label_text='Password', class='form-control', type='password', required=True, value=adjust_form.password.data if adjust_form.password.data else '') }}
                        {% endif %}
                    </div>
                    <div class="modal-footer">
                        {{ macros.render_submit_button('Adjust Points', class='btn btn-success') }}
                    </div>
                </form>
            </div>
        </div>
    </div>

    <div class="container casino-table">
        <h2 class="text-center">Voting Results</h2>
        <div class="week-selector">
            {% for value, text in week_options %}
                <button class="btn btn-secondary week-btn" data-week="{{ value }}">{{ text }}</button>
            {% endfor %}
        </div>
        <div id="votingResultsContainer" class="slot-reveal">
            {{ macros.render_voting_results(voting_results) }}
        </div>
    </div>

    <div class="container casino-table">
        <h2 class="text-center">Submit Feedback</h2>
        <form action="{{ url_for('show_incentive') }}" method="POST">
            {{ macros.render_csrf_token(id='feedback_csrf_token') }}
            {{ macros.render_field(feedback_form.comment, id='feedback_comment', label_text='Comment', class='form-control', type='textarea', required=True, value=feedback_form.comment.data if feedback_form.comment.data else '') }}
            {{ macros.render_field(feedback_form.initials, id='feedback_initials', label_text='Initials (Optional)', class='form-control', value=feedback_form.initials.data if feedback_form.initials.data else '') }}
            {{ macros.render_submit_button('Submit Feedback', class='btn btn-success') }}
        </form>
    </div>
{% endblock %}<|MERGE_RESOLUTION|>--- conflicted
+++ resolved
@@ -163,13 +163,10 @@
         </div>
     </div>
 
-<<<<<<< HEAD
+
     <div class="modal" id="quickAdjustModal" tabindex="-1" aria-hidden="true" data-bs-backdrop="static" data-bs-keyboard="false">
         <div class="modal-dialog modal-dialog-centered">
-=======
-    <div class="modal fade" id="quickAdjustModal" tabindex="-1" aria-hidden="true">
-        <div class="modal-dialog">
->>>>>>> 0e44455b
+
             <div class="modal-content quick-adjust-modal">
                 <div class="modal-header">
                     <h5 class="modal-title">Quick Adjust Points</h5>
