{# templates/base.html #}
{# Version: 1.3.0 #}
{# Note: Added dynamic theming and site text via settings. #}

<!DOCTYPE html>
<html lang="en">
<head>
    <meta charset="UTF-8">
    <meta name="viewport" content="width=device-width, initial-scale=1.0">
    <title>{{ site_title }}</title>
    <link href="https://cdn.jsdelivr.net/npm/bootstrap@5.3.0/dist/css/bootstrap.min.css" rel="stylesheet">
    <script src="https://cdn.jsdelivr.net/npm/bootstrap@5.3.0/dist/js/bootstrap.bundle.min.js"></script>
    <script src="https://cdn.jsdelivr.net/npm/sortablejs@1.15.0/Sortable.min.js"></script>
    <style id="dynamicStyles"></style>
    <style id="themeVariables">
        :root {
            --primary-color: {{ primary_color }};
            --primary-color-alpha: {{ primary_color }}33;
            --secondary-color: {{ secondary_color }};
            --background-color: {{ background_color }};
            --surface-color: {{ surface_color }};
            --surface-alt-color: {{ surface_alt_color }};
        }
    </style>
</head>
<body>
    <nav class="navbar navbar-expand-lg navbar-light bg-light">
        <div class="container-fluid">
<<<<<<< HEAD
            <a class="navbar-brand" href="{{ url_for('show_incentive') }}">{{ site_name }}</a>
=======
            <a class="navbar-brand" href="{{ url_for('show_incentive') }}">Broadway Tent and Event</a>
>>>>>>> 394e7025
            <button class="navbar-toggler" type="button" data-bs-toggle="collapse" data-bs-target="#navbarNav" aria-controls="navbarNav" aria-expanded="false" aria-label="Toggle navigation">
                <span class="navbar-toggler-icon"></span>
            </button>
            <div class="collapse navbar-collapse" id="navbarNav">
                <ul class="navbar-nav">
                    <li class="nav-item">
                        <a class="nav-link" href="{{ url_for('show_incentive') }}">Home</a>
                    </li>
                    <li class="nav-item">
                        <a class="nav-link" href="{{ url_for('history') }}">History</a>
                    </li>
                    {% if session.admin_id %}
                        <li class="nav-item">
                            <a class="nav-link" href="{{ url_for('admin') }}">Admin</a>
                        </li>
                        <li class="nav-item">
                            <form action="{{ url_for('admin_logout') }}" method="POST">
                                {{ logout_form.csrf_token(id='logout_csrf_token') }}
                                {{ macros.render_submit_button('Logout', class='btn btn-link nav-link') }}
                            </form>
                        </li>
                    {% else %}
                        <li class="nav-item">
                            <a class="nav-link" href="{{ url_for('admin') }}">Admin Login</a>
                        </li>
                    {% endif %}
                </ul>
            </div>
        </div>
    </nav>

    <div class="container mt-4">
        {% with messages = get_flashed_messages(with_categories=true) %}
            {% if messages %}
                {% for category, message in messages %}
                    <div class="alert alert-{{ category }} alert-dismissible fade show" role="alert">
                        {{ message|safe }}
                        <button type="button" class="btn-close" data-bs-dismiss="alert" aria-label="Close"></button>
                    </div>
                {% endfor %}
            {% endif %}
        {% endwith %}
        {% block content %}
        {% endblock %}
    </div>

    <footer class="text-center py-3 mt-5">
        <p>© {{ current_year }} {{ site_name }}. All rights reserved.</p>
    </footer>

    <script src="/static/script.js?v={{ import_time }}"></script>
</body>
</html><|MERGE_RESOLUTION|>--- conflicted
+++ resolved
@@ -26,11 +26,9 @@
 <body>
     <nav class="navbar navbar-expand-lg navbar-light bg-light">
         <div class="container-fluid">
-<<<<<<< HEAD
+
             <a class="navbar-brand" href="{{ url_for('show_incentive') }}">{{ site_name }}</a>
-=======
-            <a class="navbar-brand" href="{{ url_for('show_incentive') }}">Broadway Tent and Event</a>
->>>>>>> 394e7025
+
             <button class="navbar-toggler" type="button" data-bs-toggle="collapse" data-bs-target="#navbarNav" aria-controls="navbarNav" aria-expanded="false" aria-label="Toggle navigation">
                 <span class="navbar-toggler-icon"></span>
             </button>
