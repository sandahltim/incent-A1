--- conflicted
+++ resolved
@@ -140,10 +140,9 @@
                 <button type="button" id="sortAlpha" class="btn btn-secondary btn-sm">Sort A-Z</button>
                 <button type="button" id="sortPoints" class="btn btn-secondary btn-sm">Sort by Points</button>
             </div>
-<<<<<<< HEAD
+
             {{ macros.render_csrf_token(id='reorder_rules_csrf_token') }}
-=======
->>>>>>> 6a98ea66
+
             {{ macros.render_rule_list(rules, 'rule', 'admin_edit_rule', 'admin_remove_rule', edit_form=True, list_id='RulesList') }}
         </div>
 
