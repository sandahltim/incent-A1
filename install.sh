--- conflicted
+++ resolved
@@ -1,55 +1,52 @@
-#!/usr/bin/bash
-echo "Setting up RFID Incentive Program..."
-
-# Prompt for port
-read -p "Enter port for server [8101]: " PORT
-PORT=${PORT:-8101}
-
-# Create virtual environment
-python3 -m venv venv
-source venv/bin/activate
-
-# Install dependencies
-pip install flask gunicorn werkzeug
-
-# Initialize database and store chosen port
-python init_db.py
-python - <<EOF
-from config import Config
-import sqlite3
-conn = sqlite3.connect(Config.INCENTIVE_DB_FILE)
-conn.execute("INSERT OR REPLACE INTO settings (key, value) VALUES (?, ?)", ('port', '$PORT'))
-conn.commit()
-conn.close()
-EOF
-
-# Make start script executable
-chmod +x start.sh
-
-<<<<<<< HEAD
-# Configure systemd service to run the app on boot
-APP_DIR="$(pwd)"
-sudo tee /etc/systemd/system/incentive.service >/dev/null <<SERVICE
-[Unit]
-Description=RFID Incentive Program
-After=network.target
-
-[Service]
-Type=simple
-WorkingDirectory=$APP_DIR
-ExecStart=$APP_DIR/start.sh
-Restart=always
-
-[Install]
-WantedBy=multi-user.target
-SERVICE
-
-sudo systemctl daemon-reload
-sudo systemctl enable incentive.service
-sudo systemctl restart incentive.service
-
-=======
->>>>>>> 5fe3bc58
-echo "Setup complete! To run the server, use './start.sh'"
-echo "To access, visit http://rfid:$PORT/"
-echo "Master Admin: username 'master', password 'Master8101'"+#!/usr/bin/bash
+echo "Setting up RFID Incentive Program..."
+
+# Prompt for port
+read -p "Enter port for server [8101]: " PORT
+PORT=${PORT:-8101}
+
+# Create virtual environment
+python3 -m venv venv
+source venv/bin/activate
+
+# Install dependencies
+pip install flask gunicorn werkzeug
+
+# Initialize database and store chosen port
+python init_db.py
+python - <<EOF
+from config import Config
+import sqlite3
+conn = sqlite3.connect(Config.INCENTIVE_DB_FILE)
+conn.execute("INSERT OR REPLACE INTO settings (key, value) VALUES (?, ?)", ('port', '$PORT'))
+conn.commit()
+conn.close()
+EOF
+
+# Make start script executable
+chmod +x start.sh
+
+# Configure systemd service to run the app on boot
+APP_DIR="$(pwd)"
+sudo tee /etc/systemd/system/incentive.service >/dev/null <<SERVICE
+[Unit]
+Description=RFID Incentive Program
+After=network.target
+
+[Service]
+Type=simple
+WorkingDirectory=$APP_DIR
+ExecStart=$APP_DIR/start.sh
+Restart=always
+
+[Install]
+WantedBy=multi-user.target
+SERVICE
+
+sudo systemctl daemon-reload
+sudo systemctl enable incentive.service
+sudo systemctl restart incentive.service
+
+echo "Setup complete! To run the server, use './start.sh'"
+echo "To access, visit http://rfid:$PORT/"
+echo "Master Admin: username 'master', password 'Master8101'"